#!/usr/bin/env python
# -*- coding: utf-8 -*-
# vim: tabstop=4 shiftwidth=4 softtabstop=4
#
# Copyright (C) 2014-2017 GEM Foundation and G. Weatherill
#
# OpenQuake is free software: you can redistribute it and/or modify it
# under the terms of the GNU Affero General Public License as published
# by the Free Software Foundation, either version 3 of the License, or
# (at your option) any later version.
#
# OpenQuake is distributed in the hope that it will be useful,
# but WITHOUT ANY WARRANTY; without even the implied warranty of
# MERCHANTABILITY or FITNESS FOR A PARTICULAR PURPOSE.  See the
# GNU Affero General Public License for more details.
#
# You should have received a copy of the GNU Affero General Public License
# along with OpenQuake. If not, see <http://www.gnu.org/licenses/>.

"""
...configure implement SourceConfigure, the class to set-up the source and
site configuration for comparing the trellis plots
"""

import numpy as np
from math import sqrt, pi, sin, cos, fabs, exp, log
from copy import deepcopy
from scipy.optimize import minimize
import matplotlib.pyplot as plt
from mpl_toolkits.mplot3d import axes3d
from openquake.baselib.slots import with_slots
from openquake.hazardlib.geo import (Point, Line, Polygon, Mesh,
                                     PlanarSurface, NodalPlane)
from openquake.hazardlib.scalerel.wc1994 import WC1994
from openquake.hazardlib.site import Site, SiteCollection
#from openquake.hazardlib.source.rupture import Rupture
from openquake.hazardlib.source.point import PointSource
from openquake.hazardlib.gsim.base import (SitesContext,
                                           RuptureContext,
                                           DistancesContext)
from smtk.sm_utils import _save_image


MESH_SPACING = 1.0
TO_RAD = pi / 180.
FROM_RAD = 180. / pi
# Default point - some random location on Earth
DEFAULT_POINT = Point(45.18333, 9.15, 0.)


# This object was original from the OQ-Hazardlib. It has now been removed to
# a direct copy and paste is found here
@with_slots
class Rupture(object):
    """
    Rupture object represents a single earthquake rupture.

    :param mag:
        Magnitude of the rupture.
    :param rake:
        Rake value of the rupture.
        See :class:`~openquake.hazardlib.geo.nodalplane.NodalPlane`.
    :param tectonic_region_type:
        Rupture's tectonic regime. One of constants
        in :class:`openquake.hazardlib.const.TRT`.
    :param hypocenter:
        A :class:`~openquake.hazardlib.geo.point.Point`, rupture's hypocenter.
    :param surface:
        An instance of subclass of
        :class:`~openquake.hazardlib.geo.surface.base.BaseSurface`.
        Object representing the rupture surface geometry.
    :param source_typology:
        Subclass of :class:`~openquake.hazardlib.source.base.BaseSeismicSource`
        (class object, not an instance) referencing the typology
        of the source that produced this rupture.
    :param rupture_slip_direction:
        Angle describing rupture propagation direction in decimal degrees.

    :raises ValueError:
        If magnitude value is not positive, hypocenter is above the earth
        surface or tectonic region type is unknown.

    NB: if you want to convert the rupture into XML, you should set the
    attribute surface_nodes to an appropriate value.
    """
    _slots_ = '''mag rake tectonic_region_type hypocenter surface
    surface_nodes source_typology rupture_slip_direction'''.split()

    def __init__(self, mag, rake, tectonic_region_type, hypocenter,
                 surface, source_typology, rupture_slip_direction=None,
                 surface_nodes=()):
        if not mag > 0:
            raise ValueError('magnitude must be positive')
        if not hypocenter.depth > 0:
            raise ValueError('rupture hypocenter must have positive depth')
        NodalPlane.check_rake(rake)
        self.tectonic_region_type = tectonic_region_type
        self.rake = rake
        self.mag = mag
        self.hypocenter = hypocenter
        self.surface = surface
        self.source_typology = source_typology
        self.surface_nodes = surface_nodes
        self.rupture_slip_direction = rupture_slip_direction


def create_planar_surface(top_centroid, strike, dip, area, aspect):
    """
    Given a central location, create a simple planar rupture
    :param top_centroid:
        Centroid of trace of the rupture, as instance of :class:
            openquake.hazardlib.geo.point.Point
    :param float strike:
        Strike of rupture(Degrees)
    :param float dip:
        Dip of rupture (degrees)
    :param float area:
        Area of rupture (km^2)
    :param float aspect:
        Aspect ratio of rupture

    :returns: Rupture as an instance of the :class:
        openquake.hazardlib.geo.surface.planar.PlanarSurface
    """
    rad_dip = dip * pi / 180.
    width = sqrt(area / aspect)
    length = aspect * width
    # Get end points by moving the top_centroid along strike
    top_right = top_centroid.point_at(length / 2., 0., strike)
    top_left = top_centroid.point_at(length / 2.,
                                     0.,
                                     (strike + 180.) % 360.)
    # Along surface width
    surface_width = width * cos(rad_dip)
    vertical_depth = width * sin(rad_dip)
    dip_direction = (strike + 90.) % 360.

    bottom_right = top_right.point_at(surface_width,
                                      vertical_depth,
                                      dip_direction)
    bottom_left = top_left.point_at(surface_width,
                                    vertical_depth,
                                    dip_direction)

    # Create the rupture
    return PlanarSurface(MESH_SPACING, strike, dip, top_left, top_right,
                         bottom_right, bottom_left)


def get_hypocentre_on_planar_surface(plane, hypo_loc=None):
    """
    Determines the location of the hypocentre within the plane
    :param plane:
        Rupture plane as instance of :class:
        openquake.hazardlib.geo.surface.planar.PlanarSurface
    :param tuple hypo_loc:
        Hypocentre location as fraction of rupture plane, as a tuple of 
        (Along Strike, Down Dip), e.g. a hypocentre located in the centroid of
        the rupture plane would be input as (0.5, 0.5), whereas a hypocentre
        located in a position 3/4 along the length, and 1/4 of the way down
        dip of the rupture plane would be entered as (0.75, 0.25)
    :returns:
        Hypocentre location as instance of :class:
        openquake.hazardlib.geo.point.Point
    """

    centroid = plane.get_middle_point()
    if hypo_loc is None:
        return centroid

    along_strike_dist = (hypo_loc[0] * plane.length) - (0.5 * plane.length)
    down_dip_dist = (hypo_loc[1] * plane.width) - (0.5 * plane.width)
    if along_strike_dist >= 0.:
        along_strike_azimuth = plane.strike
    else:
        along_strike_azimuth = (plane.strike + 180.) % 360.
        along_strike_dist = (0.5 - hypo_loc[0]) * plane.length
    # Translate along strike
    hypocentre = centroid.point_at(along_strike_dist,
                                   0.,
                                   along_strike_azimuth)
    # Translate down dip
    horizontal_dist = down_dip_dist * cos(TO_RAD * plane.dip)
    vertical_dist = down_dip_dist * sin(TO_RAD * plane.dip)
    if down_dip_dist >= 0.:
        down_dip_azimuth = (plane.strike + 90.) % 360.
    else:
        down_dip_azimuth = (plane.strike - 90.) % 360.
        down_dip_dist = (0.5 - hypo_loc[1]) * plane.width
        horizontal_dist = down_dip_dist * cos(TO_RAD * plane.dip)

    return hypocentre.point_at(horizontal_dist,
                               vertical_dist,
                               down_dip_azimuth)


def vs30_to_z1pt0_as08(vs30):
    """
    Extracts a depth to 1.0 km/s velocity layer using the relationship
    proposed in Abrahamson & Silva 2008
    :param float vs30:
        Input Vs30 (m/s)
    """
    if vs30 < 180.:
        return np.exp(6.745)
    elif vs30 > 500.:
        return np.exp(5.394 - 4.48 * np.log(vs30 / 500.))
    else:
        return np.exp(6.745 - 1.35 * np.log(vs30 / 180.))


def vs30_to_z1pt0_cy08(vs30):
    """
    Extracts a depth to 1.0 km/s velocity layer using the relationship
    proposed in Chiou & Youngs 2008
    :param float vs30:
        Input Vs30 (m/s)
    """
    return np.exp(28.5 - (3.82 / 8.) * np.log((vs30 ** 8.) + (378.7 ** 8.)))


def z1pt0_to_z2pt5(z1pt0):
    """
    Calculates the depth to 2.5 km/s layer (km /s) using the model presented
    in Campbell & Bozorgnia (2007)
    :param float z1pt0:
        Depth (m) to the 1.0 km/s layer
    :returns:
        Depth (km) to 2.5 km/s layer
    """
    return 0.519 + 3.595 * (z1pt0 / 1000.)


def vs30_to_z1pt0_cy14(vs30, japan=False):
    """
    Returns the estimate depth to the 1.0 km/s velocity layer based on Vs30
    from Chiou & Youngs (2014) California model

    :param numpy.ndarray vs30:
        Input Vs30 values in m/s
    :param bool japan:
        If true returns the Japan model, otherwise the California model
    :returns:
        Z1.0 in m
    """
    if japan:
        c1 = 412. ** 2.
        c2 = 1360.0 ** 2.
        return np.exp((-5.23 / 2.0) * np.log((np.power(vs30,2.) + c1) / (c2 + c1)))
    else:
        c1 = 571 ** 4.
        c2 = 1360.0 ** 4.
<<<<<<< HEAD
        return np.exp((-7.15 / 4.0) * np.log((vs30 ** 4. + c1) / (c2 + c1)))


=======
        return np.exp((-7.15 / 4.0) * np.log((np.power(vs30,4.) + c1) / (c2 + c1)))
        
>>>>>>> e6636e52
def vs30_to_z2pt5_cb14(vs30, japan=False):
    """
    Converts vs30 to depth to 2.5 km/s interface using model proposed by
    Campbell & Bozorgnia (2014)

    :param vs30:
        Vs30 values (numpy array or float)

    :param bool japan:
        Use Japan formula (True) or California formula (False)

    :returns:
        Z2.5 in km
    """
    if japan:
        return np.exp(5.359 - 1.102 * np.log(vs30))
    else:
        return np.exp(7.089 - 1.144 * np.log(vs30))


def _setup_site_peripherals(azimuth, origin_point, vs30, z1pt0, z2pt5, strike, 
                            surface):
    """
    For a given configuration determine the site periferal values
    """
    if not z1pt0:
        z1pt0 = vs30_to_z1pt0_cy14(vs30)
    #    z1pt0 = vs30_to_z1pt0_as08(vs30)
    if not z2pt5:
        #z2pt5 = z1pt0_to_z2pt5(z1pt0)
        z2pt5 = vs30_to_z2pt5_cb14(vs30)
    azimuth = (strike + azimuth) % 360.
    origin_location = get_hypocentre_on_planar_surface(surface,
                                                       origin_point)
    origin_location.depth = 0.0
    return azimuth, origin_location, z1pt0, z2pt5


def _rup_to_point(distance, surface, origin, azimuth, distance_type='rjb',
        iter_stop=1E-3, maxiter=1000):
    """
    Place a point at a given distance from a rupture along a specified azimuth
    """
    pt0 = origin
    pt1 = origin.point_at(distance, 0., azimuth)
    #print pt0, pt1
    r_diff = np.inf
    dip = surface.dip
    sin_dip = np.sin(np.radians(dip))
    dist_sin_dip = distance / sin_dip
    #max_surf_dist = surface.width / np.cos(np.radians(dip))
    iterval = 0
    while (np.fabs(r_diff) >= iter_stop) and (iterval <= maxiter):
        pt1mesh = Mesh(np.array([pt1.longitude]),
                       np.array([pt1.latitude]),
                       None)
        if distance_type == 'rjb' or np.fabs(dip - 90.0) < 1.0E-3:
            r_diff =  (distance -
                       surface.get_joyner_boore_distance(pt1mesh)).flatten()
            pt0 = Point(pt1.longitude, pt1.latitude)
            if r_diff > 0.:
                pt1 = pt0.point_at(r_diff, 0., azimuth)
            else:
                pt1 = pt0.point_at(np.fabs(r_diff), 0.,
                                   (azimuth + 180.) % 360.)
        elif distance_type == 'rrup':
            rrup = surface.get_min_distance(pt1mesh).flatten()
            if azimuth >= 0.0 and azimuth <= 180.0:
                # On hanging wall
                r_diff = dist_sin_dip - (rrup / sin_dip)   

            else:
                # On foot wall
                r_diff = distance - rrup 
            pt0 = Point(pt1.longitude, pt1.latitude)
            
            #print azimuth, (azimuth + 180.0) % 360,  rrup, r_diff, np.fabs(r_diff)
            if r_diff > 0.:
                pt1 = pt0.point_at(r_diff, 0., azimuth)
            else:
                pt1 = pt0.point_at(np.fabs(r_diff), 0.,
                                   (azimuth + 180.) % 360.)
            
        else:
            raise ValueError('Distance type must be rrup or rjb!')
        iterval += 1
    return pt1


class PointAtDistance(object):
    """
    Abstract Base class to implement set of methods for rendering a point at
    a given distance from the rupture
    """
    def point_at_distance(self, model, distance, vs30, line_azimuth=90.,
            origin_point=(0.5, 0.), vs30measured=True, z1pt0=None, z2pt5=None,
            backarc=False):
        """
        """
        raise NotImplementedError
 

class PointAtRuptureDistance(PointAtDistance):
    """
    Locate a point at a given Joyner-Boore distance
    """

    def point_at_distance(self, model, distance, vs30, line_azimuth=90., 
            origin_point=(0.5, 0.), vs30measured=True, z1pt0=None, z2pt5=None,
            backarc=False):
        """
        Generates a site given a specified rupture distance from the 
        rupture surface
        """
        azimuth, origin_location, z1pt0, z2pt5 = _setup_site_peripherals(
            line_azimuth, origin_point, vs30, z1pt0, z2pt5, model.strike,
            model.surface)
        selected_point = _rup_to_point(distance,
                                       model.surface,
                                       origin_location,
                                       azimuth,
                                       'rrup')
        target_sites = SiteCollection([Site(selected_point,
                                            vs30,
                                            vs30measured,
                                            z1pt0,
                                            z2pt5,
                                            backarc=backarc)])
        return target_sites


class PointAtJoynerBooreDistance(PointAtDistance):
    """
    Locate a point at a given Joyner-Boore distance
    """
    
    def point_at_distance(self, model, distance, vs30, line_azimuth=90.,
             origin_point=(0.5, 0.),  vs30measured=True, z1pt0=None,
             z2pt5=None, backarc=False):
        """
        Generates a site given a specified rupture distance from the 
        rupture surface
        """
        azimuth, origin_location, z1pt0, z2pt5 = _setup_site_peripherals(
            line_azimuth, origin_point, vs30, z1pt0, z2pt5, model.strike,
            model.surface)
        selected_point = _rup_to_point(distance,
                                       model.surface,
                                       origin_location,
                                       azimuth,
                                       'rjb')
        target_sites = SiteCollection([Site(selected_point,
                                            vs30,
                                            vs30measured,
                                            z1pt0,
                                            z2pt5,
                                            backarc=backarc)])
        return target_sites


class PointAtEpicentralDistance(PointAtDistance):
    """
    Locate at point at a given epicentral distance from a source
    """

    def point_at_distance(self, model, distance, vs30, line_azimuth=90., 
            origin_point=(0.5, 0.), vs30measured=True, z1pt0=None, z2pt5=None,
            backarc=False):
        """
        Generates a point at a given epicentral distance
        """
        azimuth, origin_point, z1pt0, z2pt5 = _setup_site_peripherals(
            line_azimuth, origin_point, vs30, z1pt0, z2pt5, model.strike,
            model.surface)
        return SiteCollection([Site(
            model.hypocentre.point_at(distance, 0., line_azimuth),
            vs30,
            vs30measured,
            z1pt0,
            z2pt5,
            backarc=backarc)])


class PointAtHypocentralDistance(PointAtDistance):
    """
    Locate a point at a given hypocentral distance from a source
    """
    def point_at_distance(self, model, distance, vs30, line_azimuth=90., 
            origin_point=(0.5, 0.), vs30measured=True, z1pt0=None, z2pt5=None,
            backarc=False):
        """
        Generates a point at a given hypocentral distance
        """
        azimuth, origin_point, z1pt0, z2pt5 = _setup_site_peripherals(
            line_azimuth, origin_point, vs30, z1pt0, z2pt5, model.strike,
            model.surface)

        xdist = sqrt(distance ** 2. - model.hypocentre.depth ** 2.)
        return SiteCollection([Site(
            model.hypocentre.point_at(xdist, -model.hypocentre.depth, azimuth),
            vs30,
            vs30measured,
            z1pt0,
            z2pt5,
            backarc=backarc)])


POINT_AT_MAPPING = {'rrup': PointAtRuptureDistance(),
                    'rjb': PointAtJoynerBooreDistance(),
                    'repi': PointAtEpicentralDistance(),
                    'rhypo': PointAtHypocentralDistance()}


class GSIMRupture(object):
    """
    Defines a rupture plane consistent with the properties specified for
    the trellis plotting. Also contains methods for configuring the site
    locations
    """
    def __init__(self, magnitude, dip, aspect, 
                 tectonic_region='Active Shallow Crust' , rake=0., ztor=0., 
                 strike=0., msr=WC1994(), initial_point=DEFAULT_POINT,
                 hypocentre_location=None):
        """
        Instantiate the rupture - requires a minimum of a magnitude, dip
        and aspect ratio
        """
        self.magnitude = magnitude
        self.dip = dip
        self.aspect = aspect
        self.rake = rake
        self.strike = strike
        self.location = initial_point
        self.ztor = ztor
        self.trt = tectonic_region
        self.hypo_loc = hypocentre_location
        # If the top of rupture depth in the initial
        if fabs(self.location.depth - self.ztor) > 1E-9:
            self.location.depth = ztor
        self.msr = msr
        self.area = self.msr.get_median_area(self.magnitude, self.rake)
        self.surface = create_planar_surface(self.location,
                                             self.strike,
                                             self.dip,
                                             self.area,
                                             self.aspect)
        self.hypocentre = get_hypocentre_on_planar_surface(self.surface,
                                                           self.hypo_loc)
        self.rupture = self.get_rupture()
        self.target_sites_config = None
        self.target_sites = None

    def get_rupture(self):
        """
        Returns the rupture as an instance of the
        openquake.hazardlib.source.rupture.Rupture class
        """
        return Rupture(self.magnitude, 
                       self.rake,
                       self.trt, 
                       self.hypocentre,
                       self.surface,
                       PointSource)

    def get_gsim_contexts(self):
        """
        Returns a comprehensive set of GMPE contecxt objects
        """
        assert isinstance(self.rupture, Rupture)
        assert isinstance(self.target_sites, SiteCollection)
        # Distances
        dctx = DistancesContext()
        # Rupture distance
        setattr(dctx, 
                'rrup',
                self.rupture.surface.get_min_distance(self.target_sites.mesh))
        # Rx
        setattr(dctx, 
                'rx',
                self.rupture.surface.get_rx_distance(self.target_sites.mesh))
        # Rjb
        setattr(dctx, 
                'rjb',
                self.rupture.surface.get_joyner_boore_distance(
                    self.target_sites.mesh))
        # Rhypo
        setattr(dctx,
                'rhypo',
                self.rupture.hypocenter.distance_to_mesh(
                    self.target_sites.mesh))
        # Repi
        setattr(dctx, 'repi',
                self.rupture.hypocenter.distance_to_mesh(
                    self.target_sites.mesh, 
                    with_depths=False))
        # Ry0
        setattr(dctx, 'ry0',
                self.rupture.surface.get_ry0_distance(self.target_sites.mesh))
        # Rcdpp - ignored at present
        setattr(dctx, 'rcdpp', None)
        # Azimuth - ignored at present
        setattr(dctx, 'azimuth', None)
        setattr(dctx, 'hanging_wall', None)
        # Rvolc
        setattr(dctx, "rvolc", np.zeros_like(self.target_sites.mesh.lons))
        # Sites
        sctx = SitesContext()
        key_list = ['_vs30', '_vs30measured', '_z1pt0', '_z2pt5', '_backarc']
        for key in key_list:
            setattr(sctx, key[1:], getattr(self.target_sites, key))
        for key in ['lons', 'lats']:
            setattr(sctx, key, getattr(self.target_sites, key))

        
        # Rupture
        rctx = RuptureContext()
        setattr(rctx, 'mag', self.magnitude)
        setattr(rctx, 'strike', self.strike)
        setattr(rctx, 'dip', self.dip)
        setattr(rctx, 'rake', self.rake)
        setattr(rctx, 'ztor', self.ztor)
        setattr(rctx, 'hypo_depth', self.rupture.hypocenter.depth)
        setattr(rctx, 'hypo_lat', self.rupture.hypocenter.latitude)
        setattr(rctx, 'hypo_lon', self.rupture.hypocenter.longitude)
        setattr(rctx, 'hypo_loc', self.hypo_loc)
        setattr(rctx, 'width', self.rupture.surface.get_width())
        return sctx, rctx, dctx

    def get_target_sites_mesh(self, maximum_distance, spacing, vs30,
                              vs30measured=True, z1pt0=None, z2pt5=None,
                              backarc=False):
        """
        Renders a two dimensional mesh of points over the rupture surface
        """
        # Get bounding box of dilated rupture
        lowx, highx, lowy, highy = self._get_limits_maximum_rjb(
            maximum_distance)
        # Create bounding box lines and then resample at spacing
        ewline = Line([Point(lowx, highy, 0.), Point(highx, highy, 0.)])
        nsline = Line([Point(lowx, highy, 0.), Point(lowx, lowy, 0.)])
        ewline = ewline.resample(spacing)
        nsline = nsline.resample(spacing)
        xvals = np.array([pnt.longitude for pnt in ewline.points])
        yvals = np.array([pnt.latitude for pnt in nsline.points])

        gridx, gridy = np.meshgrid(xvals, yvals)

        numx, numy = np.shape(gridx)
        npts = numx * numy
        gridx = (np.reshape(gridx, npts, 1)).flatten()
        gridy = (np.reshape(gridy, npts, 1)).flatten()
        site_list = []

        if not z1pt0:
            #z1pt0 = vs30_to_z1pt0_as08(vs30)
            z1pt0 = vs30_to_z1pt0_cy14(vs30)

        if not z2pt5:
            #z2pt5 = z1pt0_to_z2pt5(z1pt0)
            z2pt5 = vs30_to_z2pt5_cb14(vs30)

        for iloc in range(0, npts):
            site_list.append(Site(Point(gridx[iloc], gridy[iloc], 0.),
                                  vs30,
                                  vs30measured,
                                  z1pt0,
                                  z2pt5,
                                  backarc=backarc))
        self.target_sites = SiteCollection(site_list)
        self.target_sites_config = {
            "TYPE": "Mesh",
            "RMAX": maximum_distance,
            "SPACING": spacing,
            "VS30": vs30,
            "VS30MEASURED": vs30measured,
            "Z1.0": z1pt0,
            "Z2.5": z2pt5,
            "BACKARC": backarc}
        return self.target_sites


    def get_target_sites_line(self, maximum_distance, spacing, vs30,
            line_azimuth=90., origin_point=(0.5, 0.5), as_log=False, 
            vs30measured=True, z1pt0=None, z2pt5=None, backarc=False):
        """
        Defines the target sites along a line with respect to the rupture
        """
        #input_origin_point = deepcopy(origin_point)
        azimuth, origin_location, z1pt0, z2pt5 = _setup_site_peripherals(
            line_azimuth,
            origin_point,
            vs30,
            z1pt0,
            z2pt5,
            self.strike,
            self.surface)

        self.target_sites = [Site(origin_location,
                                  vs30,
                                  vs30measured,
                                  z1pt0,
                                  z2pt5,
                                  backarc=backarc)]
        spacings = self._define_line_spacing(maximum_distance,
                                             spacing,
                                             as_log)
        for offset in spacings:
            target_loc= origin_location.point_at(offset, 0., azimuth)
            # Get Rupture distance
            temp_mesh = Mesh(np.array(target_loc.longitude),
                             np.array(target_loc.latitude),
                             np.array(target_loc.depth))
            distance = self.surface.get_min_distance(temp_mesh)
            self.target_sites.append(Site(target_loc, 
                                          vs30, 
                                          vs30measured, 
                                          z1pt0,
                                          z2pt5,
                                          backarc=backarc))
        self.target_sites_config = {
            "TYPE": "Line",
            "RMAX": maximum_distance,
            "SPACING": spacing,
            "AZIMUTH": line_azimuth,
            "ORIGIN": origin_point,
            "AS_LOG": as_log,
            "VS30": vs30,
            "VS30MEASURED": vs30measured,
            "Z1.0": z1pt0,
            "Z2.5": z2pt5,
            "BACKARC": backarc}
        self.target_sites = SiteCollection(self.target_sites)
        return self.target_sites

    def _define_line_spacing(self, maximum_distance, spacing, as_log=False):
        """
        The user may wish to define the line spacing in either log or
        linear space
        """
        nvals = int(maximum_distance / spacing) + 1
        if as_log:
            spacings = np.logspace(-3., np.log10(maximum_distance), nvals)
            spacings[0] = 0.0
        else:
            spacings = np.linspace(0.0, maximum_distance, nvals)

        if spacings[-1] < (maximum_distance - 1.0E-7):
            spacings = np.hstack([spacings, maximum_distance])

        return spacings


    def get_target_sites_point(self, distance, distance_type, vs30, 
            line_azimuth=90, origin_point=(0.5, 0.5), vs30measured=True, 
            z1pt0=None, z2pt5=None, backarc=False):
        """
        Returns a single target site at a fixed distance from the source,
        with distance defined according to a specific typology
        :param float distance:
            Distance (km) from the point to the source
        :param str distance_type:
            Type of distance {'rrup', 'rjb', 'repi', 'rhyp'}
        :param float vs30:
            Vs30 (m / s)
        :param float line_azimuth:
            Aziumth of the source-to-site line
        :param tuple origin point:
            Location (along strike, down dip) of the origin of the source-site
            line within the rupture
        :param bool vs30measured:
            Is vs30 measured (True) or inferred (False)
        :param float z1pt0:
            Depth to 1 km/s interface
        :param floar z2pt5:
            Depth to 2.5 km/s interface
        """
        if not distance_type in POINT_AT_MAPPING.keys():
            raise ValueError("Distance type must be one of: Rupture ('rrup'), "
                             "Joyner-Boore ('rjb'), Epicentral ('repi') or "
                             "Hypocentral ('rhyp')")
        #input_origin_point = deepcopy(origin_point)
        azimuth, origin_location, z1pt0, z2pt5 = _setup_site_peripherals(
            line_azimuth,
            origin_point,
            vs30,
            z1pt0,
            z2pt5,
            self.strike,
            self.surface)
        self.target_sites_config = {
            "TYPE": "Point",
            "R": distance,
            "RTYPE": distance_type,
            "AZIMUTH": line_azimuth,
            "ORIGIN": origin_point,
            "VS30": vs30,
            "VS30MEASURED": vs30measured,
            "Z1.0": z1pt0,
            "Z2.5": z2pt5,
            "BACKARC": backarc}

        self.target_sites = POINT_AT_MAPPING[distance_type].point_at_distance(
            self, 
            distance,
            vs30,
            line_azimuth, 
            origin_point, 
            vs30measured, 
            z1pt0, 
            z2pt5,
            backarc=backarc)

    def _get_limits_maximum_rjb(self, maximum_distance):
        """
        Returns the bounding box of a polyon representing the locations of
        maximum distance from the rupture
        """
        top_left = deepcopy(self.surface.top_left)
        top_left.depth = 0.

        top_right = deepcopy(self.surface.top_right)
        top_right.depth = 0.

        bottom_left = deepcopy(self.surface.bottom_left)
        bottom_left.depth = 0.

        bottom_right = deepcopy(self.surface.bottom_right)
        bottom_right.depth = 0.

        surface_projection = Polygon([top_left,
                                      top_right,
                                      bottom_right,
                                      bottom_left])
        dilated_projection = surface_projection.dilate(maximum_distance)
        return (np.min(dilated_projection.lons),
                np.max(dilated_projection.lons),
                np.min(dilated_projection.lats),
                np.max(dilated_projection.lats))


    def filter_hanging_wall(self, filter_type=None):
        """
        Opt to consider only hanging wall or footwall sites 

        """
        if not filter_type:
            # Considers both footwall and hanging wall 
            return self.target_sites
        elif not filter_type in ['HW', 'FW']:
            raise ValueError('Hanging wall filter must be either "HW" or "FW"')
        else:
            pass

        # Gets the Rx distance
        r_x = self.surface.get_rx_distance(self.target_sites.mesh)
        selected_sites = []
        if filter_type == "HW":
            # Only hanging wall
            idx = np.where(r_x >= 0.)[0]
        else:
            # Only footwall
            idx = np.where(r_x < 0.)[0]
        for val in idx:
            selected_sites.append(self.target_sites.sites[val])
        self.target_sites = SiteCollection(selected_sites)
        return self.target_sites

    def _site_collection_to_mesh(self):
        """
        Returns a collection of sites as an instance of the :class:
        `openquake.hazardlib.geo.Mesh`
        """
        if isinstance(self.target_sites, SiteCollection):
            locations = np.array([len(self.target_sites.sites), 3], 
                                   dtype=float)
            for iloc, site in enumerate(self.target_sites.sites):
                locations[iloc, 0] = site.location.longitude
                locations[iloc, 1] = site.location.latitude
                locations[iloc, 2] = site.location.depth
            return Mesh(locations[:, 0], locations[:, 1], locations[:, 2])
        else:
            raise ValueError('Target sites must be an instance of '
                             'openquake.hazardlib.site.SiteCollection')

    def plot_distance_comparisons(self, distance1, distance2, logaxis=False,
        figure_size=(7, 5), filename=None, filetype="png", dpi=300):
        """
        Creates a plot comparing different distance metrics for the 
        specific rupture and target site combination
        """
        xdist = self._calculate_distance(distance1)       
        ydist = self._calculate_distance(distance2)       
        plt.figure(figsize=figure_size)

        if logaxis:
            plt.loglog(xdist, ydist, color='b', marker='o', linestyle='None')
        else:
            plt.plot(xdist, ydist, color='b', marker='o', linestyle='None')
        
        plt.xlabel("%s (km)" % distance1, size='medium')
        plt.ylabel("%s (km)" % distance2, size='medium')
        plt.title('Rupture: M=%6.1f, Dip=%3.0f, Ztor=%4.1f, Aspect=%5.2f'
                   % (self.magnitude, self.dip, self.ztor, self.aspect))
        _save_image(filename, filetype, dpi)
        plt.show()

    def _calculate_distance(self, distance_type):
        """
        Calculates the rupture to target site distances for the present 
        rupture and target site configuration
        """
        if distance_type == 'rrup':
            return self.surface.get_min_distance(self.target_sites.mesh)
        elif distance_type == 'rjb':
            return self.surface.get_joyner_boore_distance(
                self.target_sites.mesh)
        elif distance_type == 'rx':
            return self.surface.get_rx_distance(self.target_sites.mesh)
        elif distance_type == 'rhypo':
            return self.hypocentre.distance_to_mesh(self.target_sites.mesh)
        elif distance_type == 'repi':
            return self.hypocentre.distance_to_mesh(self.target_sites.mesh,
                                                    with_depths=False)
        else:
            raise ValueError('Unsupported Distance Measure: %s' 
                             % distance_type)

    def plot_model_configuration(self, marker_style="o", figure_size=(7, 5), 
            filename=None, filetype="png", dpi=300):
        """
        Produces a 3D plot of the current model configuration
        """
        fig = plt.figure(figsize=figure_size)
        ax = fig.add_subplot(111, projection='3d')
        # Wireframe rupture surface mesh
        rupture_mesh = self.surface.get_mesh()
        ax.plot_wireframe(rupture_mesh.lons,
                          rupture_mesh.lats, 
                          -rupture_mesh.depths,
                          rstride=1,
                          cstride=1)

        # Scatter the target sites
        ax.scatter(self.target_sites.mesh.lons,
                   self.target_sites.mesh.lats,
                   np.ones_like(self.target_sites.mesh.lons),
                   c='r',
                   marker=marker_style)
        ax.set_xlabel('Longitude')
        ax.set_ylabel('Latitude')
        ax.set_zlabel('Depth (km)')
        ax.set_zlim(-np.ceil(np.max(rupture_mesh.depths)), 0.0)
        _save_image(filename, filetype, dpi)
        plt.show()
        <|MERGE_RESOLUTION|>--- conflicted
+++ resolved
@@ -230,7 +230,6 @@
     """
     return 0.519 + 3.595 * (z1pt0 / 1000.)
 
-
 def vs30_to_z1pt0_cy14(vs30, japan=False):
     """
     Returns the estimate depth to the 1.0 km/s velocity layer based on Vs30
@@ -250,14 +249,8 @@
     else:
         c1 = 571 ** 4.
         c2 = 1360.0 ** 4.
-<<<<<<< HEAD
         return np.exp((-7.15 / 4.0) * np.log((vs30 ** 4. + c1) / (c2 + c1)))
 
-
-=======
-        return np.exp((-7.15 / 4.0) * np.log((np.power(vs30,4.) + c1) / (c2 + c1)))
-        
->>>>>>> e6636e52
 def vs30_to_z2pt5_cb14(vs30, japan=False):
     """
     Converts vs30 to depth to 2.5 km/s interface using model proposed by
