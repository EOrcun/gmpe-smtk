# -*- coding: utf-8 -*-
# vim: tabstop=4 shiftwidth=4 softtabstop=4
#
# Copyright (C) 2014-2018 GEM Foundation and G. Weatherill
#
# OpenQuake is free software: you can redistribute it and/or modify it
# under the terms of the GNU Affero General Public License as published
# by the Free Software Foundation, either version 3 of the License, or
# (at your option) any later version.
#
# OpenQuake is distributed in the hope that it will be useful,
# but WITHOUT ANY WARRANTY; without even the implied warranty of
# MERCHANTABILITY or FITNESS FOR A PARTICULAR PURPOSE.  See the
# GNU Affero General Public License for more details.
#
# You should have received a copy of the GNU Affero General Public License
# along with OpenQuake. If not, see <http://www.gnu.org/licenses/>.
<<<<<<< HEAD
import os
import sys
import json
from smtk.sm_database import GroundMotionDatabase

if sys.version_info[0] >= 3:
    import pickle
else:
    import cPickle as pickle

def load_database(directory):
    """
    Wrapper function to load the metadata of a strong motion database
    according to the filetype
    """
    metadata_file = None
    filetype = None
    fileset = os.listdir(directory)
    for ftype in ["pkl", "json"]:
        if ("metadatafile.%s" % ftype) in fileset:
            metadata_file = "metadatafile.%s" % ftype
            filetype = ftype
            break
    if not metadata_file:
        raise IOError("Expected metadata file of supported type not found in %s"
                      % directory)
    metadata_path = os.path.join(directory, metadata_file)
    if filetype == "json":
        # json metadata filetype
        return GroundMotionDatabase.from_json(metadata_path)
    elif filetype == "pkl":
        # pkl file type
        with open(metadata_path, "rb") as f:
            return pickle.load(f)
    else:
        raise ValueError("Metadata filetype %s not supported" % ftype)
=======
from openquake.hazardlib import __version__
>>>>>>> bcdf2b30
<|MERGE_RESOLUTION|>--- conflicted
+++ resolved
@@ -15,11 +15,12 @@
 #
 # You should have received a copy of the GNU Affero General Public License
 # along with OpenQuake. If not, see <http://www.gnu.org/licenses/>.
-<<<<<<< HEAD
 import os
 import sys
 import json
 from smtk.sm_database import GroundMotionDatabase
+from openquake.hazardlib import __version__
+
 
 if sys.version_info[0] >= 3:
     import pickle
@@ -51,7 +52,4 @@
         with open(metadata_path, "rb") as f:
             return pickle.load(f)
     else:
-        raise ValueError("Metadata filetype %s not supported" % ftype)
-=======
-from openquake.hazardlib import __version__
->>>>>>> bcdf2b30
+        raise ValueError("Metadata filetype %s not supported" % ftype)